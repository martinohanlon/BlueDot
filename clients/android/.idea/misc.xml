<<<<<<< HEAD
<?xml version="1.0" encoding="UTF-8"?>
<project version="4">
  <component name="NullableNotNullManager">
    <option name="myDefaultNullable" value="android.support.annotation.Nullable" />
    <option name="myDefaultNotNull" value="android.support.annotation.NonNull" />
    <option name="myNullables">
      <value>
        <list size="5">
          <item index="0" class="java.lang.String" itemvalue="org.jetbrains.annotations.Nullable" />
          <item index="1" class="java.lang.String" itemvalue="javax.annotation.Nullable" />
          <item index="2" class="java.lang.String" itemvalue="javax.annotation.CheckForNull" />
          <item index="3" class="java.lang.String" itemvalue="edu.umd.cs.findbugs.annotations.Nullable" />
          <item index="4" class="java.lang.String" itemvalue="android.support.annotation.Nullable" />
        </list>
      </value>
    </option>
    <option name="myNotNulls">
      <value>
        <list size="4">
          <item index="0" class="java.lang.String" itemvalue="org.jetbrains.annotations.NotNull" />
          <item index="1" class="java.lang.String" itemvalue="javax.annotation.Nonnull" />
          <item index="2" class="java.lang.String" itemvalue="edu.umd.cs.findbugs.annotations.NonNull" />
          <item index="3" class="java.lang.String" itemvalue="android.support.annotation.NonNull" />
        </list>
      </value>
    </option>
  </component>
  <component name="ProjectRootManager" version="2" languageLevel="JDK_1_8" project-jdk-name="1.8" project-jdk-type="JavaSDK">
    <output url="file://$PROJECT_DIR$/build/classes" />
  </component>
  <component name="ProjectType">
    <option name="id" value="Android" />
  </component>
=======
<?xml version="1.0" encoding="UTF-8"?>
<project version="4">
  <component name="NullableNotNullManager">
    <option name="myDefaultNullable" value="android.support.annotation.Nullable" />
    <option name="myDefaultNotNull" value="android.support.annotation.NonNull" />
    <option name="myNullables">
      <value>
        <list size="5">
          <item index="0" class="java.lang.String" itemvalue="org.jetbrains.annotations.Nullable" />
          <item index="1" class="java.lang.String" itemvalue="javax.annotation.Nullable" />
          <item index="2" class="java.lang.String" itemvalue="javax.annotation.CheckForNull" />
          <item index="3" class="java.lang.String" itemvalue="edu.umd.cs.findbugs.annotations.Nullable" />
          <item index="4" class="java.lang.String" itemvalue="android.support.annotation.Nullable" />
        </list>
      </value>
    </option>
    <option name="myNotNulls">
      <value>
        <list size="4">
          <item index="0" class="java.lang.String" itemvalue="org.jetbrains.annotations.NotNull" />
          <item index="1" class="java.lang.String" itemvalue="javax.annotation.Nonnull" />
          <item index="2" class="java.lang.String" itemvalue="edu.umd.cs.findbugs.annotations.NonNull" />
          <item index="3" class="java.lang.String" itemvalue="android.support.annotation.NonNull" />
        </list>
      </value>
    </option>
  </component>
  <component name="ProjectRootManager" version="2" languageLevel="JDK_1_7" project-jdk-name="1.8" project-jdk-type="JavaSDK">
    <output url="file://$PROJECT_DIR$/build/classes" />
  </component>
  <component name="ProjectType">
    <option name="id" value="Android" />
  </component>
>>>>>>> 97a17214
</project><|MERGE_RESOLUTION|>--- conflicted
+++ resolved
@@ -1,38 +1,3 @@
-<<<<<<< HEAD
-<?xml version="1.0" encoding="UTF-8"?>
-<project version="4">
-  <component name="NullableNotNullManager">
-    <option name="myDefaultNullable" value="android.support.annotation.Nullable" />
-    <option name="myDefaultNotNull" value="android.support.annotation.NonNull" />
-    <option name="myNullables">
-      <value>
-        <list size="5">
-          <item index="0" class="java.lang.String" itemvalue="org.jetbrains.annotations.Nullable" />
-          <item index="1" class="java.lang.String" itemvalue="javax.annotation.Nullable" />
-          <item index="2" class="java.lang.String" itemvalue="javax.annotation.CheckForNull" />
-          <item index="3" class="java.lang.String" itemvalue="edu.umd.cs.findbugs.annotations.Nullable" />
-          <item index="4" class="java.lang.String" itemvalue="android.support.annotation.Nullable" />
-        </list>
-      </value>
-    </option>
-    <option name="myNotNulls">
-      <value>
-        <list size="4">
-          <item index="0" class="java.lang.String" itemvalue="org.jetbrains.annotations.NotNull" />
-          <item index="1" class="java.lang.String" itemvalue="javax.annotation.Nonnull" />
-          <item index="2" class="java.lang.String" itemvalue="edu.umd.cs.findbugs.annotations.NonNull" />
-          <item index="3" class="java.lang.String" itemvalue="android.support.annotation.NonNull" />
-        </list>
-      </value>
-    </option>
-  </component>
-  <component name="ProjectRootManager" version="2" languageLevel="JDK_1_8" project-jdk-name="1.8" project-jdk-type="JavaSDK">
-    <output url="file://$PROJECT_DIR$/build/classes" />
-  </component>
-  <component name="ProjectType">
-    <option name="id" value="Android" />
-  </component>
-=======
 <?xml version="1.0" encoding="UTF-8"?>
 <project version="4">
   <component name="NullableNotNullManager">
@@ -66,5 +31,4 @@
   <component name="ProjectType">
     <option name="id" value="Android" />
   </component>
->>>>>>> 97a17214
 </project>